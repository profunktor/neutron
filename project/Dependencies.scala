import sbt._

object Dependencies {

  object V {
<<<<<<< HEAD
    val cats       = "2.1.1"
    val catsEffect = "2.1.2"
=======
    val cats       = "2.1.0"
    val catsEffect = "2.1.3"
>>>>>>> 84d15ca4
    val fs2        = "2.3.0"
    val newtype    = "0.4.3"
    val pulsar     = "2.5.0"

    val betterMonadicFor = "0.3.1"
    val contextApplied   = "0.1.2"
    val kindProjector    = "0.11.0"
    val macroParadise    = "2.1.1"
  }

  object Libraries {
    val cats       = "org.typelevel"     %% "cats-core"    % V.cats
    val catsEffect = "org.typelevel"     %% "cats-effect"  % V.catsEffect
    val fs2        = "co.fs2"            %% "fs2-core"     % V.fs2
    val pulsar     = "org.apache.pulsar" % "pulsar-client" % V.pulsar
    val newtype    = "io.estatico"       %% "newtype"      % V.newtype
  }

  object CompilerPlugins {
    val betterMonadicFor = compilerPlugin(
      "com.olegpy" %% "better-monadic-for" % V.betterMonadicFor
    )
    val contextApplied = compilerPlugin(
      "org.augustjune" %% "context-applied" % V.contextApplied
    )
    val kindProjector = compilerPlugin(
      "org.typelevel" %% "kind-projector" % V.kindProjector cross CrossVersion.full
    )
    val macroParadise = compilerPlugin(
      "org.scalamacros" % "paradise" % V.macroParadise cross CrossVersion.full
    )
  }

}<|MERGE_RESOLUTION|>--- conflicted
+++ resolved
@@ -3,13 +3,8 @@
 object Dependencies {
 
   object V {
-<<<<<<< HEAD
-    val cats       = "2.1.1"
-    val catsEffect = "2.1.2"
-=======
     val cats       = "2.1.0"
     val catsEffect = "2.1.3"
->>>>>>> 84d15ca4
     val fs2        = "2.3.0"
     val newtype    = "0.4.3"
     val pulsar     = "2.5.0"
