import sbt._

object Dependencies {

  object V {
<<<<<<< HEAD
    val avro4s_2   = "4.1.0"
    val avro4s_3   = "5.0.4"
=======
    val avro4s_2   = "4.1.1"
    val avro4s_3   = "5.0.3"
>>>>>>> 9ff9846f
    val cats       = "2.9.0"
    val catsEffect = "3.4.8"
    val circe      = "0.14.5"
    val fs2        = "3.6.1"
    val pulsar     = "2.11.0"
    val weaver     = "0.8.2"

    val kindProjector   = "0.13.2"
    val organizeImports = "0.5.0"
  }

  object Libraries {
    val cats       = "org.typelevel" %% "cats-core"   % V.cats
    val catsEffect = "org.typelevel" %% "cats-effect" % V.catsEffect
    val fs2        = "co.fs2"        %% "fs2-core"    % V.fs2

    val circeCore    = "io.circe" %% "circe-core"    % V.circe
    val circeGeneric = "io.circe" %% "circe-generic" % V.circe
    val circeParser  = "io.circe" %% "circe-parser"  % V.circe

    val avro4s        = "com.sksamuel.avro4s" %% "avro4s-core" % V.avro4s_2
    val avro4s_scala3 = "com.sksamuel.avro4s" %% "avro4s-core" % V.avro4s_3

    val pulsar             = "org.apache.pulsar" % "pulsar-client"        % V.pulsar
    val pulsarFunctionsApi = "org.apache.pulsar" % "pulsar-functions-api" % V.pulsar

    // Testing
    val weaverCats       = "com.disneystreaming" %% "weaver-cats"       % V.weaver
    val weaverScalaCheck = "com.disneystreaming" %% "weaver-scalacheck" % V.weaver

    // Scalafix rules
    val organizeImports = "com.github.liancheng" %% "organize-imports" % V.organizeImports
  }

  object CompilerPlugins {
    val kindProjector = compilerPlugin(
      "org.typelevel" %% "kind-projector" % V.kindProjector cross CrossVersion.full
    )
  }

}<|MERGE_RESOLUTION|>--- conflicted
+++ resolved
@@ -3,13 +3,8 @@
 object Dependencies {
 
   object V {
-<<<<<<< HEAD
-    val avro4s_2   = "4.1.0"
-    val avro4s_3   = "5.0.4"
-=======
     val avro4s_2   = "4.1.1"
     val avro4s_3   = "5.0.3"
->>>>>>> 9ff9846f
     val cats       = "2.9.0"
     val catsEffect = "3.4.8"
     val circe      = "0.14.5"
