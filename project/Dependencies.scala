import sbt._

object Dependencies {

  object V {
    val avro4s_2   = "4.1.0"
    val avro4s_3   = "5.0.3"
    val cats       = "2.9.0"
<<<<<<< HEAD
    val catsEffect = "3.4.5"
    val circe      = "0.14.3"
    val fs2        = "3.5.0"
    val pulsar     = "2.11.0"
=======
    val catsEffect = "3.4.6"
    val circe      = "0.14.4"
    val fs2        = "3.6.1"
    val pulsar     = "2.10.3"
>>>>>>> 8d2b6828
    val weaver     = "0.8.1"

    val kindProjector   = "0.13.2"
    val organizeImports = "0.5.0"
  }

  object Libraries {
    val cats       = "org.typelevel" %% "cats-core"   % V.cats
    val catsEffect = "org.typelevel" %% "cats-effect" % V.catsEffect
    val fs2        = "co.fs2"        %% "fs2-core"    % V.fs2

    val circeCore    = "io.circe" %% "circe-core"    % V.circe
    val circeGeneric = "io.circe" %% "circe-generic" % V.circe
    val circeParser  = "io.circe" %% "circe-parser"  % V.circe

    val avro4s        = "com.sksamuel.avro4s" %% "avro4s-core" % V.avro4s_2
    val avro4s_scala3 = "com.sksamuel.avro4s" %% "avro4s-core" % V.avro4s_3

    val pulsar             = "org.apache.pulsar" % "pulsar-client"        % V.pulsar
    val pulsarFunctionsApi = "org.apache.pulsar" % "pulsar-functions-api" % V.pulsar

    // Testing
    val weaverCats       = "com.disneystreaming" %% "weaver-cats"       % V.weaver
    val weaverScalaCheck = "com.disneystreaming" %% "weaver-scalacheck" % V.weaver

    // Scalafix rules
    val organizeImports = "com.github.liancheng" %% "organize-imports" % V.organizeImports
  }

  object CompilerPlugins {
    val kindProjector = compilerPlugin(
      "org.typelevel" %% "kind-projector" % V.kindProjector cross CrossVersion.full
    )
  }

}<|MERGE_RESOLUTION|>--- conflicted
+++ resolved
@@ -6,17 +6,10 @@
     val avro4s_2   = "4.1.0"
     val avro4s_3   = "5.0.3"
     val cats       = "2.9.0"
-<<<<<<< HEAD
-    val catsEffect = "3.4.5"
-    val circe      = "0.14.3"
-    val fs2        = "3.5.0"
-    val pulsar     = "2.11.0"
-=======
     val catsEffect = "3.4.6"
     val circe      = "0.14.4"
     val fs2        = "3.6.1"
     val pulsar     = "2.10.3"
->>>>>>> 8d2b6828
     val weaver     = "0.8.1"
 
     val kindProjector   = "0.13.2"
