import sbt._

object Dependencies {

  object V {
    val java8Compat = "0.9.1"

<<<<<<< HEAD
    val cats       = "2.3.0"
=======
    val cats       = "2.2.0"
>>>>>>> 6b154dee
    val catsEffect = "2.3.0"
    val circe      = "0.13.0"
    val fs2        = "2.4.6"
    val munit      = "0.7.19"
    val newtype    = "0.4.4"
    val pulsar     = "2.6.2"

    val betterMonadicFor = "0.3.1"
    val contextApplied   = "0.1.4"
    val kindProjector    = "0.11.1"
    val macroParadise    = "2.1.1"
  }

  object Libraries {
    val cats       = "org.typelevel" %% "cats-core"   % V.cats
    val catsEffect = "org.typelevel" %% "cats-effect" % V.catsEffect
    val fs2        = "co.fs2"        %% "fs2-core"    % V.fs2
    val newtype    = "io.estatico"   %% "newtype"     % V.newtype

    val circeCore   = "io.circe" %% "circe-core"   % V.circe
    val circeParser = "io.circe" %% "circe-parser" % V.circe

    val java8Compat = "org.scala-lang.modules" %% "scala-java8-compat" % V.java8Compat

    val pulsar             = "org.apache.pulsar" % "pulsar-client"        % V.pulsar
    val pulsarFunctionsApi = "org.apache.pulsar" % "pulsar-functions-api" % V.pulsar

    // Testing
    val munitCore       = "org.scalameta" %% "munit"            % V.munit
    val munitScalacheck = "org.scalameta" %% "munit-scalacheck" % V.munit
  }

  object CompilerPlugins {
    val betterMonadicFor = compilerPlugin(
      "com.olegpy" %% "better-monadic-for" % V.betterMonadicFor
    )
    val contextApplied = compilerPlugin(
      "org.augustjune" %% "context-applied" % V.contextApplied
    )
    val kindProjector = compilerPlugin(
      "org.typelevel" %% "kind-projector" % V.kindProjector cross CrossVersion.full
    )
    val macroParadise = compilerPlugin(
      "org.scalamacros" % "paradise" % V.macroParadise cross CrossVersion.full
    )
  }

}<|MERGE_RESOLUTION|>--- conflicted
+++ resolved
@@ -5,11 +5,7 @@
   object V {
     val java8Compat = "0.9.1"
 
-<<<<<<< HEAD
-    val cats       = "2.3.0"
-=======
     val cats       = "2.2.0"
->>>>>>> 6b154dee
     val catsEffect = "2.3.0"
     val circe      = "0.13.0"
     val fs2        = "2.4.6"
