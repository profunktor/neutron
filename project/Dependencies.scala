import sbt._

object Dependencies {

  object V {
    val avro4s_2   = "4.1.0"
    val avro4s_3   = "5.0.3"
    val cats       = "2.9.0"
    val catsEffect = "3.4.1"
    val circe      = "0.14.3"
<<<<<<< HEAD
    val fs2        = "3.3.0"
    val pulsar     = "2.10.2"
    val weaver     = "0.8.0"
=======
    val fs2        = "3.4.0"
    val pulsar     = "2.10.1"
    val weaver     = "0.8.1"
>>>>>>> c819ee1d

    val kindProjector   = "0.13.2"
    val organizeImports = "0.5.0"
  }

  object Libraries {
    val cats       = "org.typelevel" %% "cats-core"   % V.cats
    val catsEffect = "org.typelevel" %% "cats-effect" % V.catsEffect
    val fs2        = "co.fs2"        %% "fs2-core"    % V.fs2

    val circeCore    = "io.circe" %% "circe-core"    % V.circe
    val circeGeneric = "io.circe" %% "circe-generic" % V.circe
    val circeParser  = "io.circe" %% "circe-parser"  % V.circe

    val avro4s        = "com.sksamuel.avro4s" %% "avro4s-core" % V.avro4s_2
    val avro4s_scala3 = "com.sksamuel.avro4s" %% "avro4s-core" % V.avro4s_3

    val pulsar             = "org.apache.pulsar" % "pulsar-client"        % V.pulsar
    val pulsarFunctionsApi = "org.apache.pulsar" % "pulsar-functions-api" % V.pulsar

    // Testing
    val weaverCats       = "com.disneystreaming" %% "weaver-cats"       % V.weaver
    val weaverScalaCheck = "com.disneystreaming" %% "weaver-scalacheck" % V.weaver

    // Scalafix rules
    val organizeImports = "com.github.liancheng" %% "organize-imports" % V.organizeImports
  }

  object CompilerPlugins {
    val kindProjector = compilerPlugin(
      "org.typelevel" %% "kind-projector" % V.kindProjector cross CrossVersion.full
    )
  }

}<|MERGE_RESOLUTION|>--- conflicted
+++ resolved
@@ -8,15 +8,9 @@
     val cats       = "2.9.0"
     val catsEffect = "3.4.1"
     val circe      = "0.14.3"
-<<<<<<< HEAD
-    val fs2        = "3.3.0"
-    val pulsar     = "2.10.2"
-    val weaver     = "0.8.0"
-=======
     val fs2        = "3.4.0"
     val pulsar     = "2.10.1"
     val weaver     = "0.8.1"
->>>>>>> c819ee1d
 
     val kindProjector   = "0.13.2"
     val organizeImports = "0.5.0"
